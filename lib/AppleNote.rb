--- conflicted
+++ resolved
@@ -420,40 +420,10 @@
     # Set up variables for the run
     embedded_object_index = 0
     current_index = 0
-    current_style = -1
 
     # Create a copy of the text, which is frozen
     note_text = root_node.note.note_text.dup
 
-<<<<<<< HEAD
-    # Capture if we're in a checkbox, because they're special
-    current_checkbox = nil
-
-    # Iterate over the attribute runs to display stuffs
-    root_node.note.attribute_run.each_with_index do |note_part, attribute_run_index|
-
-      # Clean up open style tags
-      stale_style = (!note_part.paragraph_style or (note_part.paragraph_style.style_type != current_style))
-      if stale_style
-        case current_style
-        when STYLE_TYPE_TITLE
-          html += "</h1>"
-        when STYLE_TYPE_HEADING
-          html += "</h2>"
-        when STYLE_TYPE_SUBHEADING
-          html += "</h3>"
-        when STYLE_TYPE_MONOSPACED
-          html += "</code>"
-        when STYLE_TYPE_NUMBERED_LIST
-          html += "</li></ol>"
-        when STYLE_TYPE_DOTTED_LIST
-          html += "</li></ul>"
-        when STYLE_TYPE_DASHED_LIST
-          html += "</li></ul>"
-        end
-      end
-
-=======
     # Create an Array to condense similar attribute runs into
     condensed_attribute_runs = Array.new()
 
@@ -484,7 +454,6 @@
     # Iterate over this smaller set when we know each attribute run can be self-contained
     condensed_attribute_runs.each_with_index do |note_part, attribute_run_index|
 
->>>>>>> 5bac9499
       # Check for something embedded, if so, don't put in the characters, replace them with the object
       if note_part.attachment_info
 
@@ -495,97 +464,8 @@
         end
         embedded_object_index += 1
         current_index += note_part.length
-        current_style = -1
 
       else # We must have text to parse
-
-        # Deal with styling
-        if note_part.paragraph_style
-
-          # Remember if we have a checkbox
-          note_part_is_checkbox = note_part.paragraph_style.style_type == STYLE_TYPE_CHECKBOX
-
-          # Remember if we have a list
-          note_part_is_list = (note_part.paragraph_style.style_type == STYLE_TYPE_DASHED_LIST or note_part.paragraph_style.style_type == STYLE_TYPE_NUMBERED_LIST or note_part.paragraph_style.style_type == STYLE_TYPE_DOTTED_LIST)
-
-          # Because similar checkboxes carry over past a line break, 
-          # need to close it when we hit a different type
-          if current_checkbox and !note_part_is_checkbox
-            html += "</li></ul>\n"
-            current_checkbox = nil
-          end
-
-          # Add in indents, this doesn't work so well
-          indents = 0
-          while indents < note_part.paragraph_style.indent_amount and !note_part_is_checkbox and !note_part_is_list do
-            html += "\t"
-            indents += 1
-          end
-
-          # Add new style
-          needs_new_style = (attribute_run_index == 0 or (note_part.paragraph_style.style_type != current_style) or current_style == STYLE_TYPE_CHECKBOX)
-          if needs_new_style
-            case note_part.paragraph_style.style_type
-            when STYLE_TYPE_TITLE
-              html += "<h1>"
-            when STYLE_TYPE_HEADING
-              html += "<h2>"
-            when STYLE_TYPE_SUBHEADING
-              html += "<h3>"
-            when STYLE_TYPE_MONOSPACED
-              html += "<code>"
-            when STYLE_TYPE_NUMBERED_LIST
-              html += "<ol><li>"
-            when STYLE_TYPE_DOTTED_LIST
-              html += "<ul><li>"
-            when STYLE_TYPE_DASHED_LIST
-              html += "<ul><li>"
-            when STYLE_TYPE_CHECKBOX
-
-              # Set the style to apply to the list item
-              style = "unchecked"
-              style = "checked" if note_part.paragraph_style.checklist.done == 1
-
-              # Open a list if we don't have a current one going
-              if !current_checkbox
-                html += "<ul class='checklist'><li class='#{style}'>"
-
-              # Or just open a new list element
-              elsif current_checkbox != note_part.paragraph_style.checklist.uuid
-                html += "</li><li class='#{style}'>"
-              end
-              # Update our knowledge of the current checkbox
-              current_checkbox = note_part.paragraph_style.checklist.uuid
-            end
-          end
-          current_style = note_part.paragraph_style.style_type
-
-        else
-          # Clear the current style if we did NOT have any paragraph style information
-          current_style = -1
-        end
-
-        # Add in font stuff
-        case note_part.font_weight
-        when FONT_TYPE_DEFAULT
-          # Do nothing
-        when FONT_TYPE_BOLD 
-          html += "<b>"
-        when FONT_TYPE_ITALIC
-          html += "<i>"
-        when FONT_TYPE_BOLD_ITALIC
-          html += "<b><i>"
-        end
-
-        # Add in underlined
-        if note_part.underlined == 1
-          html += "<u>"
-        end
-
-        # Add in strikethrough
-        if note_part.strikethrough == 1
-          html += "<del>"
-        end
 
         # Add in the slice of text represented by this run
         slice_to_add = note_text.slice(current_index, note_part.length)
@@ -600,27 +480,6 @@
         if double_characters > 0
           slice_to_add = note_text.slice(current_index, note_part.length - double_characters)
         end
-<<<<<<< HEAD
-
-        # Escape HTML in the actual text of the note
-        slice_to_add = CGI::escapeHTML(slice_to_add)
-        
-        # Deal with newlines
-        if (current_style == STYLE_TYPE_NUMBERED_LIST or current_style == STYLE_TYPE_DOTTED_LIST or current_style == STYLE_TYPE_DASHED_LIST)
-          need_to_close_li = slice_to_add.end_with?("\n")
-          slice_to_add = slice_to_add.split("\n").join("</li><li>")
-          slice_to_add += "</li><li>" if need_to_close_li
-        elsif current_style == STYLE_TYPE_CHECKBOX
-          slice_to_add.gsub!("\n","")
-        end
-
-        # Add in links that are part of the text itself, doing this after cleaning the note so the <a> tag lives
-        if note_part.link and note_part.link.length > 0
-          slice_to_add = "<a href='#{note_part.link}' target='_blank'>#{slice_to_add}</a>"
-        end
-
-        html += slice_to_add
-=======
        
         # Calculate what the previous and next attribute runs are 
         previous_run = nil
@@ -630,73 +489,13 @@
 
         # Pull the HTML to insert
         html += note_part.generate_html(slice_to_add)
->>>>>>> 5bac9499
 
         # Increment our counter to be sure we don't loop infinitely
         current_index += (note_part.length - double_characters)
 
-        # Close strikethrough
-        if note_part.strikethrough == 1
-          html += "</del>"
-        end
-
-        # Close underlined
-        if note_part.underlined == 1
-          html += "</u>"
-        end
-
-        # Close font stuff
-        case note_part.font_weight
-        when FONT_TYPE_DEFAULT
-          # Do nothing
-        when FONT_TYPE_BOLD
-          html += "</b>"
-        when FONT_TYPE_ITALIC
-          html += "</i>"
-        when FONT_TYPE_BOLD_ITALIC
-          html += "</i></b>"
-        end
-
       end
 
     end
-
-    # Close any remaining styles
-    case current_style
-    when STYLE_TYPE_TITLE
-      html += "</h1>"
-    when STYLE_TYPE_HEADING
-      html += "</h2>"
-    when STYLE_TYPE_SUBHEADING
-      html += "</h3>"
-    when STYLE_TYPE_MONOSPACED
-      html += "</code>"
-    when STYLE_TYPE_NUMBERED_LIST
-      html += "</li></ol>"
-    when STYLE_TYPE_DOTTED_LIST
-      html += "</li></ul>"
-    when STYLE_TYPE_DASHED_LIST
-      html += "</li></ul>"
-    when STYLE_TYPE_CHECKBOX
-      html += "</li></ul>"
-    end
-
-    # Remove any doubled tags
-    html.gsub!('</h1><h1>','')
-    html.gsub!('</h2><h2>','')
-    html.gsub!('</h3><h3>','')
-    html.gsub!('</code><code>','')
-    html.gsub!('</b><b>','')
-    html.gsub!('</i><i>','')
-    html.gsub!('</u><u>','')
-    html.gsub!('</del><del>','')
-    html.gsub!('<li></li>','')
-    html.gsub!('</ul><ul>','')
-    html.gsub!(/<h1>\s*<\/h1>/,'') # Remove empty titles
-    html.gsub!(/\n<\/h1>/,'</h1>') # Remove extra line breaks in front of h1
-    html.gsub!(/\n<\/h2>/,'</h2>') # Remove extra line breaks in front of h2
-    html.gsub!(/\n<\/h3>/,'</h3>') # Remove extra line breaks in front of h3
-    html.gsub!("\u2028",'<br/>') # Translate \u2028 used to denote newlines in lists into an actual HTML line break
 
     html
   end
